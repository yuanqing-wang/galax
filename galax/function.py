--- conflicted
+++ resolved
@@ -91,13 +91,6 @@
     lhs_data, rhs_data = CODE2DATA[lhs], CODE2DATA[rhs]
 
     # define function
-<<<<<<< HEAD
-    def func(edge):
-        return CODE2OP[binary_op](
-            getattr(edge, lhs_data),
-            getattr(edge, rhs_data),
-        )
-=======
     def func(lhs_field, rhs_field, out):
         def fn(edges):
             return {out:
@@ -107,7 +100,6 @@
                         )
                     }
         return fn
->>>>>>> c4cc017e
 
     # attach name and doc
     func.__name__ = name
