--- conflicted
+++ resolved
@@ -176,7 +176,6 @@
         segment_ids,
         num_segments,
         indices_are_sorted=indices_are_sorted,
-<<<<<<< HEAD
         unique_indices=unique_indices)
     return nominator / jnp.maximum(denominator,
                                  jnp.ones(shape=[], dtype=denominator.dtype))
@@ -280,11 +279,4 @@
         edge_frame = freeze(edge_frame)
         edge_frames = graph.edge_frames._replace(**{etype: edge_frame})
         return graph._replace(edge_frames=edge_frames)
-    return _fn
-=======
-        unique_indices=unique_indices,
-    )
-    return nominator / jnp.maximum(
-        denominator, jnp.ones(shape=[], dtype=denominator.dtype)
-    )
->>>>>>> 6a013abb
+    return _fn