--- conflicted
+++ resolved
@@ -1747,11 +1747,7 @@
 
         # grab the number of dummy nodes
         num_dummy = self.batched_num_nodes(ntype_idx)[-1]
-<<<<<<< HEAD
-        result = result.at[-num_dummy:].set(False)
-=======
         result = jnp.arange(n_nodes) < (n_nodes - num_dummy)
->>>>>>> 016ae1b1
 
         return result
 
